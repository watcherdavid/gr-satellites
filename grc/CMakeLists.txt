--- conflicted
+++ resolved
@@ -19,7 +19,6 @@
 # Boston, MA 02110-1301, USA.
 
 install(FILES
-<<<<<<< HEAD
     satellites_kiss_to_pdu.block.yml
     satellites_pdu_to_kiss.block.yml
     satellites_hdlc_framer.block.yml
@@ -100,99 +99,17 @@
     satellites_swiatowid_packet_split.block.yml
     satellites_swiatowid_image_decoder.block.yml
     satellites_taurus1_telemetry_parser.block.yml
-=======
-    satellites_kiss_to_pdu.xml
-    satellites_pdu_to_kiss.xml
-    satellites_hdlc_framer.xml
-    satellites_nrzi_encode.xml
-    satellites_nrzi_decode.xml
-    satellites_hdlc_deframer.xml
-    satellites_check_address.xml
-    satellites_fixedlen_tagger.xml
-    satellites_print_header.xml
-    satellites_check_crc.xml
-    satellites_swap_crc.xml
-    satellites_swap_header.xml
-    satellites_submit.xml
-    satellites_print_timestamp.xml
-    satellites_sat3cat2_telemetry_parser.xml
-    satellites_ao40_syncframe.xml
-    satellites_ao40_deinterleaver.xml
-    satellites_ao40_rs_decoder.xml
-    satellites_funcube_telemetry_parser.xml
-    satellites_gomx3_beacon_parser.xml
-    satellites_adsb_kml.xml
-    satellites_ax100_decode.xml
-    satellites_u482c_decode.xml
-    satellites_gomx1_beacon_parser.xml
-    satellites_ks1q_header_remover.xml
-    satellites_decode_rs.xml
-    satellites_encode_rs.xml
-    satellites_lilacsat1_demux.xml
-    satellites_by701_image_decoder.xml
-    satellites_by701_telemetry_parser.xml
-    satellites_by701_camera_telemetry_parser.xml
-    satellites_kr01_telemetry_parser.xml
-    satellites_check_ao40_uncoded_crc.xml
-    satellites_lilacsat1_gps_kml.xml
-    satellites_au03_telemetry_parser.xml
-    satellites_check_tt64_crc.xml
-    satellites_varlen_packet_tagger.xml
-    satellites_varlen_packet_framer.xml
-    satellites_append_crc32c.xml
-    satellites_dsat_image_decoder.xml
-    satellites_nusat_decoder.xml
-    satellites_rscode_decoder.xml
-    satellites_strip_ax25_header.xml
-    satellites_picsat_telemetry_parser.xml
-    satellites_snet_deframer.xml
-    satellites_ao40_syncframe_soft.xml
-    satellites_ao40_deinterleaver_soft.xml
-    satellites_beesat_classifier.xml
-    satellites_snet_telemetry_parser.xml
-    satellites_snet_classifier.xml
-    satellites_sat_1kuns_pf_telemetry_parser.xml
-    satellites_sat_1kuns_pf_image_decoder.xml
-    satellites_k2sat_deframer.xml
-    satellites_k2sat_image_decoder.xml
-    satellites_descrambler308.xml
-    satellites_cc11xx_packet_crop.xml
-    satellites_check_cc11xx_crc.xml
-    satellites_cc11xx_remove_length.xml
-    satellites_sat_3cat_1_telemetry_parser.xml
-    satellites_suomi_100_telemetry_parser.xml
-    satellites_mysat1_telemetry_parser.xml
-    satellites_pwsat2_telemetry_parser.xml
-    satellites_pwsat2_submitter.xml
-    satellites_eseo_packet_crop.xml
-    satellites_eseo_line_decoder.xml
-    satellites_check_eseo_crc.xml
-    satellites_decode_rs_general.xml
-    satellites_funcube_submit.xml
-    satellites_eseo_telemetry_parser.xml
-    satellites_dstar_one_telemetry_parser.xml
-    satellites_reflect_bytes.xml
-    satellites_check_astrocast_crc.xml
-    satellites_lume1_telemetry_parser.xml
-    satellites_qo100_telemetry_print.xml
-    satellites_decode_rs_interleaved.xml
-    satellites_swiatowid_packet_crop.xml
-    satellites_check_swiatowid_crc.xml
-    satellites_swiatowid_packet_split.xml
-    satellites_swiatowid_image_decoder.xml
-    satellites_taurus1_telemetry_parser.xml
-    CCSDS/satellites_space_packet_parser.xml
-    CCSDS/satellites_telemetry_parser.xml
-    CCSDS/satellites_telecommand_parser.xml
-    CCSDS/satellites_space_packet_primaryheader_adder.xml
-    CCSDS/satellites_telemetry_primaryheader_adder.xml
-    CCSDS/satellites_telecommand_primaryheader_adder.xml
-    CCSDS/satellites_pathID_demultiplexer.xml
-    CCSDS/satellites_virtual_channel_demultiplexer.xml
-    CCSDS/satellites_telemetry_ocf_adder.xml
-    CCSDS/satellites_space_packet_time_stamp_adder.xml
-    CCSDS/variable_time_format_parameters.xml
-    CCSDS/satellites_telemetry_packet_reconstruction.xml
->>>>>>> 91234e53
+    CCSDS/satellites_space_packet_parser.block.yml
+    CCSDS/satellites_telemetry_parser.block.yml
+    CCSDS/satellites_telecommand_parser.block.yml
+    CCSDS/satellites_space_packet_primaryheader_adder.block.yml
+    CCSDS/satellites_telemetry_primaryheader_adder.block.yml
+    CCSDS/satellites_telecommand_primaryheader_adder.block.yml
+    CCSDS/satellites_pathID_demultiplexer.block.yml
+    CCSDS/satellites_virtual_channel_demultiplexer.block.yml
+    CCSDS/satellites_telemetry_ocf_adder.block.yml
+    CCSDS/satellites_space_packet_time_stamp_adder.block.yml
+    CCSDS/variable_time_format_parameters.block.yml
+    CCSDS/satellites_telemetry_packet_reconstruction.block.yml
     DESTINATION share/gnuradio/grc/blocks
 )